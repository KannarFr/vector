--- conflicted
+++ resolved
@@ -918,11 +918,7 @@
           <<: *release-filters
       - test-stable:
           <<: *release-filters
-<<<<<<< HEAD
-      - test-x86_64-pc-windows-msvc:
-=======
       - test-stable-kubernetes:
->>>>>>> 46a79240
           <<: *release-filters
 
       # Build & verify
@@ -1032,11 +1028,7 @@
       - check-fmt
       - check-generate
       - test-stable
-<<<<<<< HEAD
-      - test-x86_64-pc-windows-msvc
-=======
       - test-stable-kubernetes
->>>>>>> 46a79240
 
       # Build & verify
 
