#
# Job Macros
#

docker-machine: &docker-machine
  machine:
    image: ubuntu-1604:201903-01
    docker_layer_caching: true
  resource_class: large

install-rust: &install-rust
  run:
    name: Install Rust
    command: |
      curl -sSf https://sh.rustup.rs | sh -s -- -y --default-toolchain stable

install-vector: &install-vector
  run:
    name: Execute install.sh
    command: HOMEBREW_NO_AUTO_UPDATE=1 distribution/install.sh -y

restore-artifacts-from-workspace: &restore-artifacts-from-workspace
  attach_workspace:
    at: target/artifacts

test-install-script: &test-install-script
  run:
    name: Verify installation
    command: vector --version

#
# Main document
#

version: 2.1

orbs:
  win: circleci/windows@1.0.0

jobs:
  #
  # Testing
  #

  check-code:
    <<: *docker-machine
    steps:
      - checkout
      - run:
          name: Check generate
          environment:
            PASS_RUSTFLAGS: "-D warnings"
          command: |
            ./scripts/docker-run.sh checker make check-code

  check-fmt:
    <<: *docker-machine
    steps:
      - checkout
      - run:
          name: Check fmt
          environment:
            PASS_RUSTFLAGS: "-D warnings"
          command: |
            ./scripts/docker-run.sh checker make check-fmt

  check-generate:
    <<: *docker-machine
    steps:
      - checkout
      - run:
          name: Check generate
          command: |
            ./scripts/docker-run.sh checker make check-generate

  check-version:
    <<: *docker-machine
    steps:
      - checkout
      - run:
          name: Check version
          command: |
            ./scripts/docker-run.sh checker make check-version

  test-x86_64-pc-windows-msvc:
    executor: win/vs2019
    steps:
      - checkout
      - run:
          name: Install Rust
          shell: bash
          command: |
            curl https://sh.rustup.rs -sSf | sh -s -- -y --default-toolchain nightly-2019-11-19
            # see https://github.com/rust-lang/cargo/issues/2078
            printf '[net]\ngit-fetch-with-cli = true\n' > "$HOME/.cargo/config"
      - run:
          name: Download Perl
          shell: bash
          command: |
            VERSION=5.30.0.1
            # we need to verify checksum because strawberryperl.com doesn't support HTTPS
            SHA256SUM=459de13a284a4c83213208c9caa1c372c81136b6e863a3f13d42f631048e0b12
            curl -sSf http://strawberryperl.com/download/$VERSION/strawberry-perl-$VERSION-64bit.msi > perl-installer.msi
            echo "$SHA256SUM perl-installer.msi" | sha256sum --check --status
      - run:
          name: Install Perl
          shell: cmd.exe # msiexec fails when called from bash
          command: |
            msiexec /quiet /i perl-installer.msi
            del perl-installer.msi
      - run:
          name: Download CMake
          shell: bash
          command: |
            VERSION=3.15.5
            curl -sSfL https://github.com/Kitware/CMake/releases/download/v$VERSION/cmake-$VERSION-win64-x64.msi > cmake-installer.msi
      - run:
          name: Install CMake
          shell: cmd.exe # msiexec fails when called from bash
          command: |
            msiexec /quiet /i cmake-installer.msi
            del cmake-installer.msi
      - run:
          name: Build and test
          shell: bash
          no_output_timeout: 30m
          command: |
            RUSTFLAGS=-Ctarget-feature=+crt-static
            PATH="$HOME/.cargo/bin:/c/Strawberry/perl/bin:/c/Program Files/CMake/bin:$PATH"
            rm rust-toolchain
            cargo test --release --no-default-features --features default-msvc -- --test-threads 1

  test-stable:
    resource_class: xlarge
    docker:
      - image: rust:latest
        environment:
          RUST_BACKTRACE: full
          AWS_ACCESS_KEY_ID: "fake-aws-key"
          AWS_SECRET_ACCESS_KEY: "fake-aws-key"
      - image: localstack/localstack@sha256:f21f1fc770ee4bfd5012afdc902154c56b7fb18c14cf672de151b65569c8251e
        environment:
          DATA_DIR: /tmp/localstack/data
          DEBUG: 1
          PORT_WEB_UI: 8888
          SERVICES: kinesis,cloudwatch,elasticsearch
      - image: minio/minio
        environment:
          MINIO_ACCESS_KEY: "test-access-key"
          MINIO_SECRET_KEY: "test-secret-key"
        command: server /tmp
      - image: luciofranco/mockwatchlogs:latest
      - image: wurstmeister/zookeeper:3.4.6
      - image: timberiodev/kafka-test:2.12-2.3.0-2
        environment:
          KAFKA_BROKER_ID: 1
          KAFKA_ZOOKEEPER_CONNECT: localhost:2181
          KAFKA_LISTENERS: PLAINTEXT://:9092,SSL://:9091
          KAFKA_ADVERTISED_LISTENERS: PLAINTEXT://localhost:9092,SSL://localhost:9091
          KAFKA_SSL_KEYSTORE_LOCATION: /certs/localhost.p12
          KAFKA_SSL_KEYSTORE_PASSWORD: NOPASS
          KAFKA_SSL_TRUSTSTORE_LOCATION: /certs/localhost.p12
          KAFKA_SSL_TRUSTSTORE_PASSWORD: NOPASS
          KAFKA_SSL_KEY_PASSWORD: NOPASS
          KAFKA_SSL_ENDPOINT_IDENTIFICATION_ALGORITHM: none
      - image: timberiodev/splunk-hec-test:latest
      - image: elasticsearch:6.6.2
        environment:
          - discovery.type=single-node
      - image: timberiodev/elasticsearch-test-https:6.6.2-1
        environment:
          - discovery.type=single-node
          - xpack.security.enabled=true
          - xpack.security.http.ssl.enabled=true
          - xpack.security.transport.ssl.enabled=true
          - xpack.ssl.certificate=certs/localhost.crt
          - xpack.ssl.key=certs/localhost.key
      - image: yandex/clickhouse-server:19
    steps:
      - checkout
      - setup_remote_docker:
          docker_layer_caching: true
      - run:
          name: Test
          no_output_timeout: 30m
          command: cargo test --all --features docker --jobs 4
      - store_test_results:
          path: ./test-results

  #
  # Building
  #

  build-x86_64-apple-darwin-archive:
    resource_class: large
    macos:
      xcode: "9.0"
    environment:
      TARGET: "x86_64-apple-darwin"
    steps:
      - checkout
      - *install-rust
      - run:
          name: Build archive
          no_output_timeout: 30m
          command: |
            export PATH="$HOME/.cargo/bin:$PATH"
            make build-archive
      - persist_to_workspace:
          root: target/artifacts
          paths:
            - "*-x86_64-apple-darwin.tar.gz"

  build-x86_64-pc-windows-msvc-archive-and-msi-package:
    executor: win/vs2019
    steps:
      - checkout
      - run:
          name: Install Rust
          shell: bash
          command: |
            curl https://sh.rustup.rs -sSf | sh -s -- -y --default-toolchain nightly-2019-11-19
            # see https://github.com/rust-lang/cargo/issues/2078
            printf '[net]\ngit-fetch-with-cli = true\n' > "$HOME/.cargo/config"
      - run:
          name: Download Perl
          shell: bash
          command: |
            VERSION=5.30.0.1
            # we need to verify checksum because strawberryperl.com doesn't support HTTPS
            SHA256SUM=459de13a284a4c83213208c9caa1c372c81136b6e863a3f13d42f631048e0b12
            curl -sSf http://strawberryperl.com/download/$VERSION/strawberry-perl-$VERSION-64bit.msi > perl-installer.msi
            echo "$SHA256SUM perl-installer.msi" | sha256sum --check --status
      - run:
          name: Install Perl
          shell: cmd.exe # msiexec fails when called from bash
          command: |
            msiexec /quiet /i perl-installer.msi
            del perl-installer.msi
      - run:
          name: Download CMake
          shell: bash
          command: |
            VERSION=3.15.5
            curl -sSfL https://github.com/Kitware/CMake/releases/download/v$VERSION/cmake-$VERSION-win64-x64.msi > cmake-installer.msi
      - run:
          name: Install CMake
          shell: cmd.exe # msiexec fails when called from bash
          command: |
            msiexec /quiet /i cmake-installer.msi
            del cmake-installer.msi
      - run:
          name: Install WiX
          shell: bash
          command: |
            mkdir -p /c/wix
            cd /c/wix
            curl -sSfL https://github.com/wixtoolset/wix3/releases/download/wix3112rtm/wix311-binaries.zip > wix-binaries.zip
            unzip wix-binaries.zip
            rm wix-binaries.zip
      - run:
          name: Build archive
          shell: bash
          no_output_timeout: 30m
          command: |
            export PATH="$HOME/.cargo/bin:/c/Strawberry/perl/bin:/c/Program Files/CMake/bin:$PATH"
            export RUSTFLAGS=-Ctarget-feature=+crt-static
            export FEATURES="default-msvc"
            export ARCHIVE_TYPE="zip"
            export STRIP="false"
            export RUST_LTO=""
            export TARGET="x86_64-pc-windows-msvc"

            ./scripts/build-archive.sh
            ls -lha target/artifacts
      - run:
          name: Build MSI package
          shell: bash
          no_output_timeout: 30m
          command: |
            export PATH="/c/wix:$PATH"
            ./scripts/package-msi.sh
      - persist_to_workspace:
          root: target/artifacts
          paths:
            - "*-x86_64-pc-windows-msvc.zip"
            - "vector-x64.msi"

  build-x86_64-unknown-linux-musl-archive-and-deb-package:
    <<: *docker-machine
    steps:
      - checkout
      - run:
          name: Build archive and .deb package
          no_output_timeout: 30m
          environment:
            PASS_RUST_LTO: "lto"
            PASS_FEATURES: "default-musl"
          command: |
            ./scripts/docker-run.sh builder-x86_64-unknown-linux-musl make build-archive package-deb
      - persist_to_workspace:
          root: target/artifacts
          paths:
            - "*-x86_64-unknown-linux-musl.tar.gz"
            - "*-amd64.deb"

  build-aarch64-unknown-linux-musl-archive-and-deb-package:
    <<: *docker-machine
    steps:
      - checkout
      - run:
          name: Build archive and .deb package
          no_output_timeout: 30m
          environment:
            PASS_RUST_LTO: "lto"
            PASS_FEATURES: "default-musl"
          command: |
            ./scripts/docker-run.sh builder-aarch64-unknown-linux-musl make build-archive package-deb
      - persist_to_workspace:
          root: target/artifacts
          paths:
            - "*-aarch64-unknown-linux-musl.tar.gz"
            - "*-arm64.deb"

  build-armv7-unknown-linux-musleabihf-archive-and-deb-package:
    <<: *docker-machine
    steps:
      - checkout
      - run:
          name: Build archive and .deb package
          no_output_timeout: 30m
          environment:
            PASS_RUST_LTO: "lto"
            PASS_FEATURES: "default-musl"
          command: |
            ./scripts/docker-run.sh builder-armv7-unknown-linux-musleabihf make build-archive package-deb
      - persist_to_workspace:
          root: target/artifacts
          paths:
            - "*-armv7-unknown-linux-musleabihf.tar.gz"
            - "*-armhf.deb"

  #
  # Checks
  #

  check-remote-install-script:
    machine: true
    steps:
      - run:
          name: Install vector
          command: curl -sSf https://sh.vector.dev | sh -s -- -y
      - run:
          name: Verify installation
          command: vector --version

  #
  # Packaging
  #

  # Unlike the .deb package, the .rpm package is best created on a single
  # CentOS machine. This is because we interface with the rpmbuilder
  # directly and define a spec (distribution/rpm/vector.spec) that outlines
  # all of the dependencies. The end result will be the same regardless of
  # the original target environment that built the binary.
  #
  # This is how I'd like the .deb packager to work as well, and I have a
  # feeling if we ditched `cargo deb` we could achieve this.
  package-rpm-x86_64-unknown-linux-musl:
    <<: *docker-machine
    steps:
      - checkout
      - *restore-artifacts-from-workspace
      - run:
          name: Build x86_64-unknown-linux-musl .rpm package
          command: |
            ./scripts/docker-run.sh packager-rpm make package-rpm
          environment:
            PASS_TARGET: x86_64-unknown-linux-musl
      - persist_to_workspace:
          root: target/artifacts
          paths:
            - "*x86_64.rpm"

  package-rpm-aarch64-unknown-linux-musl:
    <<: *docker-machine
    steps:
      - checkout
      - *restore-artifacts-from-workspace
      - run:
          name: Build aarch64-unknown-linux-musl .rpm package
          command: |
            ./scripts/docker-run.sh packager-rpm make package-rpm
          environment:
            PASS_TARGET: aarch64-unknown-linux-musl
      - persist_to_workspace:
          root: target/artifacts
          paths:
            - "*aarch64.rpm"

  package-rpm-armv7-unknown-linux-musleabihf:
    <<: *docker-machine
    steps:
      - checkout
      - *restore-artifacts-from-workspace
      - run:
          name: Build armv7-unknown-linux-musleabihf .rpm package
          command: |
            ./scripts/docker-run.sh packager-rpm make package-rpm
          environment:
            PASS_TARGET: armv7-unknown-linux-musleabihf
            PASS_ARCH: armv7hl
      - persist_to_workspace:
          root: target/artifacts
          paths:
            - "*armv7hl.rpm"

  #
  # Verifying
  #

  verify-deb-artifact-on-deb-8:
    docker:
      - image: timberiodev/vector-verifier-deb-8:latest
    steps:
      - *restore-artifacts-from-workspace
      - run:
          name: Install .deb package
          command: dpkg -i $(find target/artifacts/ -name *-amd64.deb)
      - run:
          name: Verify installation
          command: vector --version

  verify-deb-artifact-on-deb-9:
    docker:
      - image: timberiodev/vector-verifier-deb-9:latest
    steps:
      - *restore-artifacts-from-workspace
      - run:
          name: Install .deb package
          command: dpkg -i $(find target/artifacts/ -name *-amd64.deb)
      - run:
          name: Verify installation
          command: vector --version

  verify-deb-artifact-on-deb-10:
    docker:
      - image: timberiodev/vector-verifier-deb-10:latest
    steps:
      - *restore-artifacts-from-workspace
      - run:
          name: Install .deb package
          command: dpkg -i $(find target/artifacts/ -name *-amd64.deb)
      - run:
          name: Verify installation
          command: vector --version

  verify-deb-artifact-on-ubuntu-16-04:
    docker:
      - image: timberiodev/vector-verifier-ubuntu-16-04:latest
    steps:
      - *restore-artifacts-from-workspace
      - run:
          name: Install .deb package
          command: dpkg -i $(find target/artifacts/ -name *-amd64.deb)
      - run:
          name: Verify installation
          command: vector --version

  verify-deb-artifact-on-ubuntu-18-04:
    docker:
      - image: timberiodev/vector-verifier-ubuntu-18-04:latest
    steps:
      - *restore-artifacts-from-workspace
      - run:
          name: Install .deb package
          command: dpkg -i $(find target/artifacts/ -name *-amd64.deb)
      - run:
          name: Verify installation
          command: vector --version

  verify-deb-artifact-on-ubuntu-19-04:
    docker:
      - image: timberiodev/vector-verifier-ubuntu-19-04:latest
    steps:
      - *restore-artifacts-from-workspace
      - run:
          name: Install .deb package
          command: dpkg -i $(find target/artifacts/ -name *-amd64.deb)
      - run:
          name: Verify installation
          command: vector --version

  verify-zip-artifact-on-wine:
    <<: *docker-machine
    steps:
      - checkout
      - *restore-artifacts-from-workspace
      - run:
          name: Verify archive
          command: |
            ./scripts/docker-run.sh verifier-wine bash -x \<<EOF
              mkdir -p dest
              cd dest
              unzip ../target/artifacts/*-x86_64-pc-windows-msvc.zip
              wine ./bin/vector.exe --version
            EOF

  verify-docker:
    <<: *docker-machine
    steps:
      - checkout
      - *restore-artifacts-from-workspace
      - run:
          name: Build & verify Docker
          command: |
            ./scripts/upgrade-docker.sh
            export VERSION=$(make version)
            make build-docker
          no_output_timeout: 30m

  test-install-script-on-amazon-linux-1:
    docker:
      - image: timberiodev/vector-verifier-amazonlinux-1:latest
    steps:
      - checkout
      - *install-vector
      - *test-install-script

  test-install-script-on-amazon-linux-2:
    docker:
      - image: timberiodev/vector-verifier-amazonlinux-2:latest
    steps:
      - checkout
      - *install-vector
      - *test-install-script

  test-install-script-on-centos-7:
    docker:
      - image: timberiodev/vector-verifier-centos-7:latest
    steps:
      - checkout
      - *install-vector
      - *test-install-script

  test-install-script-on-deb-8:
    docker:
      - image: timberiodev/vector-verifier-deb-8:latest
    steps:
      - checkout
      - *install-vector
      - *test-install-script

  test-install-script-on-deb-9:
    docker:
      - image: timberiodev/vector-verifier-deb-9:latest
    steps:
      - checkout
      - *install-vector
      - *test-install-script

  test-install-script-on-deb-10:
    docker:
      - image: timberiodev/vector-verifier-deb-10:latest
    steps:
      - checkout
      - *install-vector
      - *test-install-script

  test-install-script-on-mac-archive:
    macos:
      xcode: "9.0"
    steps:
      - checkout
      - *install-vector
      - *test-install-script

  test-install-script-on-mac-homebrew:
    macos:
      xcode: "9.0"
    steps:
      - checkout
      - run:
          name: Install Homebrew
          command: /usr/bin/ruby -e "$(curl -fsSL https://raw.githubusercontent.com/Homebrew/install/master/install)"
      - *install-vector
      - *test-install-script

  test-install-script-on-unbuntu-16-04:
    docker:
      - image: timberiodev/vector-verifier-ubuntu-16-04:latest
    steps:
      - checkout
      - *install-vector
      - *test-install-script

  test-install-script-on-unbuntu-18-04:
    docker:
      - image: timberiodev/vector-verifier-ubuntu-18-04:latest
    steps:
      - checkout
      - *install-vector
      - *test-install-script

  test-install-script-on-unbuntu-19-04:
    docker:
      - image: timberiodev/vector-verifier-ubuntu-19-04:latest
    steps:
      - checkout
      - *install-vector
      - *test-install-script

  test-install-script-without-sudo:
    machine: true
    steps:
      - checkout
      - *install-vector
      - *test-install-script

  verify-rpm-artifact-on-amazon-linux-1:
    docker:
      - image: timberiodev/vector-verifier-amazonlinux-1:latest
    steps:
      - *restore-artifacts-from-workspace
      - run:
          name: Install .rpm package
          command: rpm -i $(find target/artifacts/ -name *-x86_64.rpm)
      - run:
          name: Verify installation
          command: vector --version

  verify-rpm-artifact-on-amazon-linux-2:
    docker:
      - image: timberiodev/vector-verifier-amazonlinux-2:latest
    steps:
      - *restore-artifacts-from-workspace
      - run:
          name: Install .rpm package
          command: rpm -i $(find target/artifacts/ -name *-x86_64.rpm)
      - run:
          name: Verify installation
          command: vector --version

  verify-rpm-artifact-on-centos-7:
    docker:
      - image: centos:7
    steps:
      - *restore-artifacts-from-workspace
      - run:
          name: Install .rpm package
          command: rpm -i $(find target/artifacts/ -name *-x86_64.rpm)
      - run:
          name: Verify installation
          command: vector --version

  #
  # Verifying systemd script
  #

  verify-systemd-on-debian:
    machine: true
    steps:
      - *restore-artifacts-from-workspace
      - run:
          name: Install systemd
          command: sudo apt-get install systemd
      - run:
          name: Install .deb package
          command: sudo dpkg -i $(find target/artifacts/ -name *-amd64.deb)
      - run:
          name: Start the Vector service
          command: sudo systemctl start vector
      - run:
          name: Verify that the Vector service has started
          command: |
            sleep 5
            sudo systemctl status vector --full
            sudo systemctl is-active vector

  #
  # Release
  #

  release-docker:
    machine:
      image: ubuntu-1604:201903-01
      docker_layer_caching: true
    resource_class: large
    steps:
      - checkout
      - *restore-artifacts-from-workspace
      - run:
          name: Release Docker
          command: |
            ./scripts/upgrade-docker.sh
            export VERSION=$(make version)
            make release-docker
          no_output_timeout: 30m

  release-github:
    docker:
      - image: timberiodev/vector-releaser:latest
    steps:
      - checkout
      - *restore-artifacts-from-workspace
      - run:
          name: Release Github
          command: |
            export VERSION=$(make version)
            echo "Releasing $VERSION..."
            make release-github

  release-homebrew:
    docker:
      - image: timberiodev/vector-releaser:latest
    steps:
      - checkout
      - *restore-artifacts-from-workspace
      - run:
          name: Release Homebrew
          command: |
            export VERSION=$(make version)
            echo "Releasing $VERSION..."
            make release-homebrew

  release-s3:
    docker:
      - image: timberiodev/vector-releaser:latest
    steps:
      - checkout
      - *restore-artifacts-from-workspace
      - run:
          name: Release S3
          command: |
            export VERSION=$(make version)
            echo "Releasing $VERSION..."
            make release-s3

  sync-install:
    docker:
      - image: timberiodev/vector-releaser:latest
    steps:
      - checkout
      - run:
          name: Sync install.sh
          command: make sync-install

#
# Workflow Macros
#

release-filters: &release-filters
  filters:
    branches:
      ignore: /.*/
    tags:
      only: /v.*/

master-filters: &master-filters
  filters:
    branches:
      only:
        - master

require-tests-checks-and-verifications: &require-tests-checks-and-verifications
  requires:
    - check-code
    - check-fmt
    - check-generate
    - test-stable
<<<<<<< HEAD
    - test-x86_64-pc-windows-msvc
    - build-x86_64-unknown-linux-musl-archive
    - build-aarch64-unknown-linux-musl-archive
    - build-armv7-unknown-linux-musleabihf-archive
=======
    - build-x86_64-unknown-linux-musl-archive-and-deb-package
    - build-aarch64-unknown-linux-musl-archive-and-deb-package
    - build-armv7-unknown-linux-musleabihf-archive-and-deb-package
    - package-rpm-x86_64-unknown-linux-musl
    - package-rpm-aarch64-unknown-linux-musl
    - package-rpm-armv7-unknown-linux-musleabihf
>>>>>>> 1f9b9cf6
    - build-x86_64-apple-darwin-archive
    - build-x86_64-pc-windows-msvc-archive-and-msi-package
    - verify-deb-artifact-on-deb-8
    - verify-deb-artifact-on-deb-9
    - verify-deb-artifact-on-deb-10
    - verify-deb-artifact-on-ubuntu-16-04
    - verify-deb-artifact-on-ubuntu-18-04
    - verify-deb-artifact-on-ubuntu-19-04
    - verify-zip-artifact-on-wine
    - verify-docker
    - verify-rpm-artifact-on-amazon-linux-1
    - verify-rpm-artifact-on-amazon-linux-2
    - verify-rpm-artifact-on-centos-7
    - verify-systemd-on-debian


#
# Workflows
#

workflows:
  version: 2

  test:
    jobs:
      - check-code
      - check-fmt
      - check-generate
      - check-version:
          <<: *master-filters
      - test-stable
      - test-x86_64-pc-windows-msvc

      # Build & verify

      - build-x86_64-unknown-linux-musl-archive-and-deb-package
      - build-aarch64-unknown-linux-musl-archive-and-deb-package
      - build-armv7-unknown-linux-musleabihf-archive-and-deb-package
      - build-x86_64-apple-darwin-archive
      - build-x86_64-pc-windows-msvc-archive-and-msi-package
      - package-rpm-x86_64-unknown-linux-musl:
          requires:
            - build-x86_64-unknown-linux-musl-archive-and-deb-package
      - package-rpm-aarch64-unknown-linux-musl:
          requires:
            - build-aarch64-unknown-linux-musl-archive-and-deb-package
      - package-rpm-armv7-unknown-linux-musleabihf:
          requires:
            - build-armv7-unknown-linux-musleabihf-archive-and-deb-package

      # Verify

      - verify-deb-artifact-on-deb-8:
          requires:
            - build-x86_64-unknown-linux-musl-archive-and-deb-package
      - verify-deb-artifact-on-deb-9:
          requires:
            - build-x86_64-unknown-linux-musl-archive-and-deb-package
      - verify-deb-artifact-on-deb-10:
          requires:
            - build-x86_64-unknown-linux-musl-archive-and-deb-package
      - verify-deb-artifact-on-ubuntu-16-04:
          requires:
            - build-x86_64-unknown-linux-musl-archive-and-deb-package
      - verify-deb-artifact-on-ubuntu-18-04:
          requires:
            - build-x86_64-unknown-linux-musl-archive-and-deb-package
      - verify-deb-artifact-on-ubuntu-19-04:
          requires:
            - build-x86_64-unknown-linux-musl-archive-and-deb-package
      - verify-zip-artifact-on-wine:
          requires:
            - build-x86_64-pc-windows-msvc-archive-and-msi-package
      - verify-docker:
          requires:
            - build-x86_64-unknown-linux-musl-archive-and-deb-package
            - build-aarch64-unknown-linux-musl-archive-and-deb-package
            - build-armv7-unknown-linux-musleabihf-archive-and-deb-package
      - verify-rpm-artifact-on-amazon-linux-1:
          requires:
            - package-rpm-x86_64-unknown-linux-musl

      - verify-rpm-artifact-on-amazon-linux-2:
          requires:
            - package-rpm-x86_64-unknown-linux-musl
      - verify-rpm-artifact-on-centos-7:
          requires:
            - package-rpm-x86_64-unknown-linux-musl
      - verify-systemd-on-debian:
          requires:
            - build-x86_64-unknown-linux-musl-archive-and-deb-package

  release:
    jobs:
      - check-code:
          <<: *release-filters
      - check-fmt:
          <<: *release-filters
      - check-generate:
          <<: *release-filters
      - test-stable:
          <<: *release-filters
      - test-x86_64-pc-windows-msvc:
          <<: *release-filters

      # Build & verify

      - build-x86_64-unknown-linux-musl-archive-and-deb-package:
          <<: *release-filters
      - build-aarch64-unknown-linux-musl-archive-and-deb-package:
          <<: *release-filters
      - build-armv7-unknown-linux-musleabihf-archive-and-deb-package:
          <<: *release-filters
      - build-x86_64-apple-darwin-archive:
          <<: *release-filters
      - build-x86_64-pc-windows-msvc-archive-and-msi-package:
          <<: *release-filters
      - package-rpm-x86_64-unknown-linux-musl:
          <<: *release-filters
      - package-rpm-aarch64-unknown-linux-musl:
          <<: *release-filters
      - package-rpm-armv7-unknown-linux-musleabihf:
          <<: *release-filters
          requires:
            - build-x86_64-unknown-linux-musl-archive-and-deb-package

      # Verify

      - verify-deb-artifact-on-deb-8:
          <<: *release-filters
          requires:
            - build-x86_64-unknown-linux-musl-archive-and-deb-package
      - verify-deb-artifact-on-deb-9:
          <<: *release-filters
          requires:
            - build-x86_64-unknown-linux-musl-archive-and-deb-package
      - verify-deb-artifact-on-deb-10:
          <<: *release-filters
          requires:
            - build-x86_64-unknown-linux-musl-archive-and-deb-package
      - verify-deb-artifact-on-ubuntu-16-04:
          <<: *release-filters
          requires:
            - build-x86_64-unknown-linux-musl-archive-and-deb-package
      - verify-deb-artifact-on-ubuntu-18-04:
          <<: *release-filters
          requires:
            - build-x86_64-unknown-linux-musl-archive-and-deb-package
      - verify-deb-artifact-on-ubuntu-19-04:
          <<: *release-filters
          requires:
            - build-x86_64-unknown-linux-musl-archive-and-deb-package
      - verify-zip-artifact-on-wine:
          <<: *release-filters
          requires:
            - build-x86_64-pc-windows-msvc-archive-and-msi-package
      - verify-docker:
          <<: *release-filters
          requires:
            - build-x86_64-unknown-linux-musl-archive-and-deb-package
            - build-aarch64-unknown-linux-musl-archive-and-deb-package
            - build-armv7-unknown-linux-musleabihf-archive-and-deb-package
      - verify-rpm-artifact-on-amazon-linux-1:
          <<: *release-filters
          requires:
            - package-rpm-x86_64-unknown-linux-musl
      - verify-rpm-artifact-on-amazon-linux-2:
          <<: *release-filters
          requires:
            - package-rpm-x86_64-unknown-linux-musl
      - verify-rpm-artifact-on-centos-7:
          <<: *release-filters
          requires:
            - package-rpm-x86_64-unknown-linux-musl
      - verify-systemd-on-debian:
          <<: *release-filters
          requires:
            - build-x86_64-unknown-linux-musl-archive-and-deb-package

      # Release

      - release-docker:
          <<: *release-filters
          <<: *require-tests-checks-and-verifications
      - release-github:
          <<: *release-filters
          <<: *require-tests-checks-and-verifications
      - release-s3:
          <<: *release-filters
          <<: *require-tests-checks-and-verifications

      # Must come after S3 since Homebrew installs from S3
      - release-homebrew:
          <<: *release-filters
          requires:
            - release-s3

  nightly:
    triggers:
      - schedule:
          cron: "0 11 * * *"
          <<: *master-filters

    jobs:
      - check-code
      - check-fmt
      - check-generate
      - test-stable
      - test-x86_64-pc-windows-msvc

      # Build & verify

      - build-x86_64-unknown-linux-musl-archive-and-deb-package
      - build-aarch64-unknown-linux-musl-archive-and-deb-package
      - build-armv7-unknown-linux-musleabihf-archive-and-deb-package
      - build-x86_64-apple-darwin-archive
      - build-x86_64-pc-windows-msvc-archive-and-msi-package
      - package-rpm-x86_64-unknown-linux-musl:
          requires:
            - build-x86_64-unknown-linux-musl-archive-and-deb-package
      - package-rpm-aarch64-unknown-linux-musl:
          requires:
            - build-aarch64-unknown-linux-musl-archive-and-deb-package
      - package-rpm-armv7-unknown-linux-musleabihf:
          requires:
            - build-armv7-unknown-linux-musleabihf-archive-and-deb-package


      # Verify

      - verify-deb-artifact-on-deb-8:
          requires:
            - build-x86_64-unknown-linux-musl-archive-and-deb-package
      - verify-deb-artifact-on-deb-9:
          requires:
            - build-x86_64-unknown-linux-musl-archive-and-deb-package
      - verify-deb-artifact-on-deb-10:
          requires:
            - build-x86_64-unknown-linux-musl-archive-and-deb-package
      - verify-deb-artifact-on-ubuntu-16-04:
          requires:
            - build-x86_64-unknown-linux-musl-archive-and-deb-package
      - verify-deb-artifact-on-ubuntu-18-04:
          requires:
            - build-x86_64-unknown-linux-musl-archive-and-deb-package
      - verify-deb-artifact-on-ubuntu-19-04:
          requires:
            - build-x86_64-unknown-linux-musl-archive-and-deb-package
      - verify-zip-artifact-on-wine:
          requires:
            - build-x86_64-pc-windows-msvc-archive-and-msi-package
      - verify-docker:
          requires:
            - build-x86_64-unknown-linux-musl-archive-and-deb-package
            - build-aarch64-unknown-linux-musl-archive-and-deb-package
            - build-armv7-unknown-linux-musleabihf-archive-and-deb-package
      - verify-rpm-artifact-on-amazon-linux-1:
          requires:
            - package-rpm-x86_64-unknown-linux-musl
      - verify-rpm-artifact-on-amazon-linux-2:
          requires:
            - package-rpm-x86_64-unknown-linux-musl
      - verify-rpm-artifact-on-centos-7:
          requires:
            - package-rpm-x86_64-unknown-linux-musl
      - verify-systemd-on-debian:
          requires:
            - build-x86_64-unknown-linux-musl-archive-and-deb-package

      # Release

      - release-docker:
          <<: *require-tests-checks-and-verifications
      - release-s3:
          <<: *require-tests-checks-and-verifications

  install-script:
    jobs:
      - test-install-script-on-amazon-linux-1
      - test-install-script-on-amazon-linux-2
      - test-install-script-on-centos-7
      - test-install-script-on-deb-8
      - test-install-script-on-deb-9
      - test-install-script-on-deb-10
      - test-install-script-on-mac-archive
      - test-install-script-on-mac-homebrew
      - test-install-script-on-unbuntu-16-04
      - test-install-script-on-unbuntu-18-04
      - test-install-script-on-unbuntu-19-04
      - test-install-script-without-sudo

      - sync-install:
          <<: *master-filters
          requires:
            - test-install-script-on-amazon-linux-1
            - test-install-script-on-amazon-linux-2
            - test-install-script-on-centos-7
            - test-install-script-on-deb-8
            - test-install-script-on-deb-9
            - test-install-script-on-deb-10
            - test-install-script-on-mac-archive
            - test-install-script-on-mac-homebrew
            - test-install-script-on-unbuntu-16-04
            - test-install-script-on-unbuntu-18-04
            - test-install-script-on-unbuntu-19-04
            - test-install-script-without-sudo

  remote-checks:
    triggers:
      - schedule:
          cron: "0 11 * * *"
          <<: *master-filters

    jobs:
      - check-remote-install-script

experimental:
  notify:
    branches:
      only:
        - master<|MERGE_RESOLUTION|>--- conflicted
+++ resolved
@@ -768,19 +768,12 @@
     - check-fmt
     - check-generate
     - test-stable
-<<<<<<< HEAD
-    - test-x86_64-pc-windows-msvc
-    - build-x86_64-unknown-linux-musl-archive
-    - build-aarch64-unknown-linux-musl-archive
-    - build-armv7-unknown-linux-musleabihf-archive
-=======
     - build-x86_64-unknown-linux-musl-archive-and-deb-package
     - build-aarch64-unknown-linux-musl-archive-and-deb-package
     - build-armv7-unknown-linux-musleabihf-archive-and-deb-package
     - package-rpm-x86_64-unknown-linux-musl
     - package-rpm-aarch64-unknown-linux-musl
     - package-rpm-armv7-unknown-linux-musleabihf
->>>>>>> 1f9b9cf6
     - build-x86_64-apple-darwin-archive
     - build-x86_64-pc-windows-msvc-archive-and-msi-package
     - verify-deb-artifact-on-deb-8
